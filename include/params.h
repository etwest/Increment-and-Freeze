--- conflicted
+++ resolved
@@ -10,12 +10,7 @@
 #define SEED        298234433    // seed for the randomness
 
 // params for the representative workload
-<<<<<<< HEAD
-#define WORKING_SET 10    // number of commonly accessed addresses
-=======
-
 #define WORKING_SET 10     // number of commonly accessed addresses
->>>>>>> 170f6fc0
 #define WORKLOAD    1.5         // size of uncommonly accessed addresses relative to working set
 #define LOCALITY    .9          // with what probability to we access a common address
 #define ACCESSES    100   // the number of memory accesses
