#include "increment_and_freeze.h"

#include <algorithm>
#include <omp.h>
#include <utility>

#include "params.h"

void IncrementAndFreeze::memory_access(uint64_t addr) {
  requests.push_back({addr, access_number++});
}

void IncrementAndFreeze::calculate_prevnext(
    std::vector<req_index_pair> &req, std::vector<req_index_pair> *living_req) {

  // put all requests of the same addr next to each other
  // then order those by access_number
  std::vector<req_index_pair> requestcopy = req; // MEMORY_ALLOC (operator= for vector)

  STARTTIME(sort);
  std::sort(requestcopy.begin(), requestcopy.end());
  STOPTIME(sort);

  prev_arr.resize(requestcopy.size() + 1); // good memory allocation, persists between calls and based on size of requests arr

  STARTTIME(prevnext);
#pragma omp parallel
  {
    std::vector<req_index_pair> living_req_priv;
#pragma omp for nowait // nowait removes the barrier, so the critical copying can happen ASAP
    for (uint64_t i = 0; i < requestcopy.size(); i++) {
      auto [addr, access_num] = requestcopy[i];
      auto [last_addr, last_access_num] = i == 0 ? req_index_pair(0, 0): requestcopy[i-1];

      // Using last, check if previous sorted access is the same
      if (last_access_num > 0 && addr == last_addr) {
        prev(access_num) = last_access_num;  // Point access to previous
      } else {
        prev(access_num) = 0;  // last is different so prev = 0
        if (living_req != nullptr && i > 0) { // add last to living requests
          living_req_priv.push_back(requestcopy[i-1]);
        }
      }
    }
    if (living_req != nullptr)
    {
#pragma omp critical
      living_req->insert(living_req->end(), 
          std::make_move_iterator(living_req_priv.begin()), 
          std::make_move_iterator(living_req_priv.end()));
    }
  }
  STOPTIME(prevnext);

  if (living_req == nullptr)
    return;

  // very last item in requestcopy is an edge case
  // manually add here
  living_req->push_back(requestcopy[requestcopy.size()-1]);

  // sort by access number
  STARTTIME(sort_living);
  std::sort(living_req->begin(), living_req->end(), [](auto &left, auto &right){return left.second < right.second; });
  STOPTIME(sort_living);
}

std::vector<uint64_t> IncrementAndFreeze::get_distance_vector() {
  STARTTIME(getdistancevector);
  std::vector<uint64_t> distance_vector(requests.size()+1);

  // Size of operations array is bounded
  operations.clear();
  operations.resize(2*requests.size()); // TODO: We can probably calculate this exactly with some output from prevnext

  // Note: 0 index vs 1 index
  size_t op_idx = 0;
  for (uint64_t i = 1; i <= requests.size(); i++) {
    if (prev(i) > 0) {
      operations[op_idx++] = Op(i-1, -1); // Prefix  i-1, +1, Full -1        
      operations[op_idx++] = Op(prev(i)); // Postfix prev(i), +1, Full 0
    }
    else { // can't freeze 0
      operations[op_idx++] = Op(i-1, 0);   // Prefix  i-1, +1, Full 0
    }
  }

  operations.resize(op_idx);

  // update memory usage of IncrementAndFreeze
  memory_usage = sizeof(Op) * operations.size();

  // begin the recursive process
  ProjSequence init_seq(1, requests.size(), operations.begin(), operations.size());

  // We want to spin up a bunch of threads, but only start with 1.
  // More will be added in by do_projections.
#pragma omp parallel
#pragma omp single
  do_projections(distance_vector, std::move(init_seq));

  STOPTIME(getdistancevector);
  return distance_vector;
}

void IncrementAndFreeze::get_depth_vector(IAKInput &chunk_input) {
  STARTTIME(getdepthvector);

  IAKOutput &ret = chunk_input.output;
  ret.living_requests.clear();
  calculate_prevnext(chunk_input.chunk_requests, &(ret.living_requests));

  STARTTIME(memory_allocs);
  ret.depth_vector.clear();
  ret.depth_vector.resize(chunk_input.chunk_requests.size() + 1); // MEMORY_ALLOC (resize)

  // Generate the list of operations
  // Here, we init enough space for all operations.
  // Every kill is either a kill or not
  // Every subrange increment can expand into at most 2 non-passive ops
  size_t arr_size = 2 * (chunk_input.chunk_requests.size());

  operations.clear();
  operations.resize(arr_size); // MEMORY_ALLOC

  // Null requests to give space for indices where living requests reside
  STOPTIME(memory_allocs);

  STARTTIME(living_populate);
  // Note: 0 index vs 1 index
<<<<<<< HEAD
  size_t op_idx = 0;
  for (uint64_t i = 1; i <= chunk_input.chunk_requests.size(); i++) {
    if (prev(i) > 0) {
      operations[op_idx++] = Op(i-1, -1); // Prefix  i-1, +1, Full -1        
      operations[op_idx++] = Op(prev(i)); // Postfix prev(i), +1, Full 0
    }
    else { // can't freeze 0
      operations[op_idx++] = Op(i-1, 0);  // Prefix  i-1, +1, Full 0
    }
=======
  for (uint64_t i = living_size; i < chunk_input.chunk_requests.size(); i++) {
    auto[request_id, request_index] = chunk_input.chunk_requests[i];
    operations[2*i] = Op(request_index - 1, -1); // Prefix i-1, Full -1
    operations[2*i+1] = Op(prev(request_index)); // Postfix prev(i), Full +0 (freeze before +full)
>>>>>>> edb51a0b
  }
  operations.resize(op_idx);
  STOPTIME(living_populate);

  // update memory usage of IncrementAndFreeze
  memory_usage = sizeof(Op) * operations.size();

  size_t max_index = chunk_input.chunk_requests[chunk_input.chunk_requests.size() - 1].second;

  // begin the recursive process
  ProjSequence init_seq(1, max_index, operations.begin(), operations.size());

  // We want to spin up a bunch of threads, but only start with 1.
  // More will be added in by do_projections.
  STARTTIME(projections);
#pragma omp parallel
#pragma omp single
  do_projections(ret.depth_vector, std::move(init_seq));

  STOPTIME(projections);
  STOPTIME(getdepthvector);
}

//recursively (and in parallel) perform all the projections
void IncrementAndFreeze::do_projections(std::vector<uint64_t>& distance_vector, ProjSequence cur) {
  // base case
  // brute force algorithm to solve problems of size <= kIafBaseCase
  if (cur.end - cur.start < kIafBaseCase) {
    do_base_case(distance_vector, cur);
    return;
<<<<<<< HEAD
  if (cur.start == cur.end) {
    bool frozen = false;
    for (size_t i = 0; i < cur.num_ops && !frozen; i++) {
      const Op& op = cur.op_seq[i];
      switch (op.get_type()) {
        case Postfix:
          distance_vector[cur.start] += op.get_inc_amnt();
          frozen = true;
          break;
        case Prefix:
          distance_vector[cur.start] += op.get_inc_amnt();
        case Null:
          distance_vector[cur.start] += op.get_full_amnt();
          break;
      }
    }
=======
>>>>>>> edb51a0b
  }
  else {
    uint64_t dist = cur.end - cur.start;
    uint64_t mid = (dist) / 2 + cur.start;

    // generate projected sequence for first half
    ProjSequence fst_half(cur.start, mid);
    ProjSequence snd_half(mid + 1, cur.end);

    cur.partition(fst_half, snd_half);

#pragma omp task shared(distance_vector) mergeable final(dist <= 1024) 
    do_projections(distance_vector, std::move(fst_half));

    do_projections(distance_vector, std::move(snd_half));
  }
}

void IncrementAndFreeze::do_base_case(std::vector<uint64_t>& distance_vector, ProjSequence cur) {
  int32_t full_amnt = 0;
  size_t local_distances[kIafBaseCase];
  std::fill(local_distances, local_distances+kIafBaseCase, 0);

  for (uint64_t i = 0; i < cur.len; i++) {
    Op &op = cur.op_seq[i];

    switch(op.get_type()) {
      case Prefix:
        for (uint64_t j = cur.start; j <= op.get_target(); j++)
          local_distances[j - cur.start] += op.get_inc_amnt();

        break;
      case Postfix:
        for (uint64_t j = std::max(op.get_target(), cur.start); j <= cur.end; j++)
          local_distances[j - cur.start] += op.get_inc_amnt();

        // Freeze target
        if (op.get_target() != 0)
          distance_vector[op.get_target()] = local_distances[op.get_target() - cur.start] + full_amnt;
        break;
      default: // Null
        break;
    }

    // Add full amount
    full_amnt += op.get_full_amnt();
  }
}

std::vector<uint64_t> IncrementAndFreeze::get_success_function() {
  STARTTIME(get_success_fnc);
  calculate_prevnext(requests);
  auto distances = get_distance_vector();

  STARTTIME(converting_distances_to_succ);
  // a point representation of successes
  std::vector<uint64_t> success(distances.size());
#pragma omp parallel for //reduction(vec_uint64_t_plus : success)
  for (uint64_t i = 0; i < distances.size() - 1; i++) {
    // std::cout << distances[i + 1] << " ";
    if (prev(i + 1) == 0) continue;
    auto index = distances[prev(i+1)];
#pragma omp atomic update
    success[index]++;
  }
  // std::cout << std::endl;
  STOPTIME(converting_distances_to_succ);

  STARTTIME(sequential_prefix_sum);
  // integrate
  uint64_t running_count = 0;
  for (uint64_t i = 1; i < success.size(); i++) {
    running_count += success[i];
    success[i] = running_count;
  }
  STOPTIME(sequential_prefix_sum);
  STOPTIME(get_success_fnc);
  return success;
}<|MERGE_RESOLUTION|>--- conflicted
+++ resolved
@@ -128,7 +128,6 @@
 
   STARTTIME(living_populate);
   // Note: 0 index vs 1 index
-<<<<<<< HEAD
   size_t op_idx = 0;
   for (uint64_t i = 1; i <= chunk_input.chunk_requests.size(); i++) {
     if (prev(i) > 0) {
@@ -138,12 +137,6 @@
     else { // can't freeze 0
       operations[op_idx++] = Op(i-1, 0);  // Prefix  i-1, +1, Full 0
     }
-=======
-  for (uint64_t i = living_size; i < chunk_input.chunk_requests.size(); i++) {
-    auto[request_id, request_index] = chunk_input.chunk_requests[i];
-    operations[2*i] = Op(request_index - 1, -1); // Prefix i-1, Full -1
-    operations[2*i+1] = Op(prev(request_index)); // Postfix prev(i), Full +0 (freeze before +full)
->>>>>>> edb51a0b
   }
   operations.resize(op_idx);
   STOPTIME(living_populate);
@@ -174,25 +167,6 @@
   if (cur.end - cur.start < kIafBaseCase) {
     do_base_case(distance_vector, cur);
     return;
-<<<<<<< HEAD
-  if (cur.start == cur.end) {
-    bool frozen = false;
-    for (size_t i = 0; i < cur.num_ops && !frozen; i++) {
-      const Op& op = cur.op_seq[i];
-      switch (op.get_type()) {
-        case Postfix:
-          distance_vector[cur.start] += op.get_inc_amnt();
-          frozen = true;
-          break;
-        case Prefix:
-          distance_vector[cur.start] += op.get_inc_amnt();
-        case Null:
-          distance_vector[cur.start] += op.get_full_amnt();
-          break;
-      }
-    }
-=======
->>>>>>> edb51a0b
   }
   else {
     uint64_t dist = cur.end - cur.start;
@@ -216,7 +190,7 @@
   size_t local_distances[kIafBaseCase];
   std::fill(local_distances, local_distances+kIafBaseCase, 0);
 
-  for (uint64_t i = 0; i < cur.len; i++) {
+  for (uint64_t i = 0; i < cur.num_ops; i++) {
     Op &op = cur.op_seq[i];
 
     switch(op.get_type()) {
