--- conflicted
+++ resolved
@@ -56,25 +56,11 @@
   Op() : _target(0) {};
 
   friend std::ostream& operator<<(std::ostream& os, const Op& op) {
-<<<<<<< HEAD
     switch (op.get_type()) {
       case Prefix:  os << "Po:" << op.get_target() << "-Inf" << ".+" << op.full_amnt; break;
       case Postfix: os << "Pr:0-" << op.get_target() << ".+" << op.full_amnt; break;
       case Null:    os << "N:" << "+" << op.full_amnt; break;
       default: std::cerr << "ERROR: Unrecognized op.get_type()" << std::endl; break;
-=======
-    switch(op.type()) {
-      case Null:
-        os << "Null" << ". + " << op.full_amnt;
-        break;
-      case Prefix:
-        os << "Prefix: 0-" << op.target() << ". + " << op.full_amnt;
-        break;
-      case Postfix:
-        os << "Postfix: " << op.target() << "-Inf" << ". + " << op.full_amnt;
-        break;
-
->>>>>>> edb51a0b
     }
     return os;
   }
