#ifndef ONLINE_CACHE_SIMULATOR_PARAMS_H_
#define ONLINE_CACHE_SIMULATOR_PARAMS_H_

constexpr uint64_t kGB = 1 << 30;
constexpr uint64_t kMB = 1 << 20;
constexpr uint64_t kKB = 1 << 10;

constexpr uint64_t kSeed = 298234433;   // seed for the randomness

// general workload parameters
constexpr uint64_t kAccesses       = 500'000'000; // the number of memory accesses
constexpr uint64_t kIdUniverseSize = 20'000'000;  // the total number of unique ids
constexpr uint64_t kMemoryLimit    = 8'000'000;   // memory limit -- depth vector size

// IncrementAndFreeze parameters
constexpr size_t kIafBaseCase      = 256;         // Base case size for IAF algorithm
<<<<<<< HEAD
constexpr size_t kIafBranching     = 8;           // Fanout of each recursive node in 'tree'
=======
constexpr size_t kIafBranching     = 16;           // Fanout of each recursive node in 'tree'
>>>>>>> 5db3b363

// params for the representative workload
constexpr uint64_t kWorkingSet = 50'000; // number of commonly accessed addresses
constexpr double kLocality     = .95;    // with what probability to we access a common address

// error checking
static_assert(kWorkingSet <= kIdUniverseSize);
static_assert(kLocality >= 0 && kLocality <= 1);


#endif  // ONLINE_CACHE_SIMULATOR_PARAMS_H_<|MERGE_RESOLUTION|>--- conflicted
+++ resolved
@@ -14,11 +14,7 @@
 
 // IncrementAndFreeze parameters
 constexpr size_t kIafBaseCase      = 256;         // Base case size for IAF algorithm
-<<<<<<< HEAD
-constexpr size_t kIafBranching     = 8;           // Fanout of each recursive node in 'tree'
-=======
 constexpr size_t kIafBranching     = 16;           // Fanout of each recursive node in 'tree'
->>>>>>> 5db3b363
 
 // params for the representative workload
 constexpr uint64_t kWorkingSet = 50'000; // number of commonly accessed addresses
