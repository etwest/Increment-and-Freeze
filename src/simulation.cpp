--- conflicted
+++ resolved
@@ -206,23 +206,17 @@
   auto lru_results = results[0];
   auto iak_results = results[1];
   auto iak2_results = results[2];
-
-<<<<<<< HEAD
-  bool eq = check_equivalent(iak2_results, results[4]);
-  std::cerr << "Are results equivalent?: " << (eq? "yes" : "no") << std::endl;
-  std::cerr << "Sizes (iak2, iak4): " << iak2_results.size() << ", " << results[4].size() << std::endl;
+  auto iak3_results = results[3];
+  auto iak4_results = results[4];
+  auto iak_wrapper = results[5];
 
   for (size_t i = 0; i < iak2_results.size(); i++) {
-    if (i < results[5].size())
-      std::cout << iak2_results[i] << " " << results[5][i] << std::endl;
+    if (i < iak_wrapper.size())
+      std::cout << iak2_results[i] << " " << iak_wrapper[i] << std::endl;
     else
       std::cout << iak2_results[i] << " EMPTY" << std::endl;
   }
 
-  eq = check_equivalent(iak2_results, results[5]);
-  std::cerr << "Are results equivalent?: " << (eq? "yes" : "no") << std::endl;
-  std::cerr << "Sizes (iak2, iak5): " << iak2_results.size() << ", " << results[5].size() << std::endl;
-=======
   bool eq = check_equivalent(lru_results, iak_results);
   std::cerr << "Are results equivalent?: " << (eq? "yes" : "no") << std::endl;
   std::cerr << "Sizes (lru, iak): " << lru_results.size() << ", " << iak_results.size() << std::endl;
@@ -235,5 +229,7 @@
   eq = check_equivalent(iak3_results, iak4_results);
   std::cerr << "Are results equivalent?: " << (eq? "yes" : "no") << std::endl;
   std::cerr << "Sizes (iak3, iak4): " << iak3_results.size() << ", " << iak4_results.size() << std::endl;
->>>>>>> 170f6fc0
+  eq = check_equivalent(iak4_results, iak_wrapper);
+  std::cerr << "Are results equivalent?: " << (eq? "yes" : "no") << std::endl;
+  std::cerr << "Sizes (iak4, logu): " << iak4_results.size() << ", " << iak_wrapper.size() << std::endl;
 }